--- conflicted
+++ resolved
@@ -14,11 +14,7 @@
 version: 1.0.0+1
 
 environment:
-<<<<<<< HEAD
-  sdk: ">=2.2.0 <3.0.0"
-=======
   sdk: '>=2.2.0 <3.0.0'
->>>>>>> 5c0fb00a
   flutter: '>=1.10.0'
 
 dependencies:
