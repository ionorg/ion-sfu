--- conflicted
+++ resolved
@@ -6,14 +6,10 @@
 	"sync"
 	"time"
 
-<<<<<<< HEAD
-	"github.com/pion/webrtc/v3"
+
 
 	log "github.com/pion/ion-log"
-=======
 	"github.com/gammazero/deque"
-	"github.com/pion/ion-sfu/pkg/log"
->>>>>>> 82eac072
 	"github.com/pion/rtcp"
 	"github.com/pion/rtp"
 	"github.com/pion/webrtc/v3"
