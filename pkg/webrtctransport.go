package sfu

import (
	"context"
<<<<<<< HEAD
	"strconv"
=======
>>>>>>> 8d33681a
	"strings"
	"sync"

	"github.com/pion/sdp/v3"

	"github.com/lucsky/cuid"
	log "github.com/pion/ion-log"
<<<<<<< HEAD
=======
	"github.com/pion/rtcp"
	"github.com/pion/sdp/v3"
>>>>>>> 8d33681a
	"github.com/pion/webrtc/v3"
)

// WebRTCTransportConfig represents configuration options
type WebRTCTransportConfig struct {
	configuration webrtc.Configuration
	setting       webrtc.SettingEngine
	router        RouterConfig
}

// WebRTCTransport represents a sfu peer connection
type WebRTCTransport struct {
	id             string
	ctx            context.Context
	cancel         context.CancelFunc
	pc             *webrtc.PeerConnection
	me             MediaEngine
	mu             sync.RWMutex
	candidates     []webrtc.ICECandidateInit
	mids           map[string]Sender
	session        *Session
	senders        map[string][]Sender
	router         Router
	onTrackHandler func(*webrtc.Track, *webrtc.RTPReceiver)
}

// NewWebRTCTransport creates a new WebRTCTransport
func NewWebRTCTransport(ctx context.Context, session *Session, me MediaEngine, cfg WebRTCTransportConfig) (*WebRTCTransport, error) {
	api := webrtc.NewAPI(webrtc.WithMediaEngine(me.MediaEngine), webrtc.WithSettingEngine(cfg.setting))
	pc, err := api.NewPeerConnection(cfg.configuration)

	if err != nil {
		log.Errorf("NewPeer error: %v", err)
		return nil, errPeerConnectionInitFailed
	}

	ctx, cancel := context.WithCancel(ctx)
	id := cuid.New()
	p := &WebRTCTransport{
		id:      id,
		ctx:     ctx,
		cancel:  cancel,
		pc:      pc,
		me:      me,
		session: session,
<<<<<<< HEAD
		router:  newRouter(pc, id, cfg.router),
=======
		routers: make(map[string]Router),
		mids:    make(map[string]Sender),
>>>>>>> 8d33681a
		senders: make(map[string][]Sender),
	}
	// Subscribe to existing transports
	defer func() {
		for _, t := range session.Transports() {
			if t.ID() == p.id {
				continue
			}
			err := t.GetRouter().AddSender(p)
			if err != nil {
				log.Errorf("Subscribing to router err: %v", err)
				continue
			}
		}
	}()
	// Add transport to the session
	session.AddTransport(p)

	pc.OnTrack(func(track *webrtc.Track, receiver *webrtc.RTPReceiver) {
		log.Debugf("Peer %s got remote track id: %s mediaSSRC: %d rid :%s streamID: %s", p.id, track.ID(), track.SSRC(), track.RID(), track.Label())
		p.router.AddReceiver(ctx, track, receiver)
		if p.onTrackHandler != nil {
			p.onTrackHandler(track, receiver)
		}
	})

	pc.OnDataChannel(func(d *webrtc.DataChannel) {
		log.Debugf("New DataChannel %s %d", d.Label(), d.ID())
		// Register text message handling
		if d.Label() == channelLabel {
			handleAPICommand(p, d)
		}
	})

	pc.OnICEConnectionStateChange(func(connectionState webrtc.ICEConnectionState) {
		log.Debugf("ice connection state: %s", connectionState)
		select {
		case <-p.ctx.Done():
			return
		default:
			switch connectionState {
			case webrtc.ICEConnectionStateDisconnected:
				log.Debugf("webrtc ice disconnected for peer: %s", p.id)
			case webrtc.ICEConnectionStateFailed:
				fallthrough
			case webrtc.ICEConnectionStateClosed:
				log.Debugf("webrtc ice closed for peer: %s", p.id)
				if err := p.Close(); err != nil {
					log.Errorf("webrtc transport close err: %v", err)
				}
				p.router.Stop()
			}
		}
	})

	return p, nil
}

// CreateOffer generates the localDescription
func (p *WebRTCTransport) CreateOffer() (webrtc.SessionDescription, error) {
	offer, err := p.pc.CreateOffer(nil)
	if err != nil {
		return webrtc.SessionDescription{}, err
	}

	parsed := sdp.SessionDescription{}
	if err := parsed.Unmarshal([]byte(offer.SDP)); err == nil {
		for _, md := range parsed.MediaDescriptions {
			if mid, ok := md.Attribute(sdp.AttrKeyMID); ok {
				if msid, ok := md.Attribute(sdp.AttrKeyMsid); ok {
					split := strings.Split(msid, " ")
					if len(split) != 2 {
						log.Errorf("Invalid msid: %s", msid)
						continue
					}

					msid := split[0]
					tid := split[1]

					// find sender for mid
					for _, sender := range p.senders[msid] {
						if sender.Track().ID() == tid {
							p.mids[mid] = sender
						}
					}
				}
			}
		}
	}

	return offer, nil
}

// SetLocalDescription sets the SessionDescription of the remote peer
func (p *WebRTCTransport) SetLocalDescription(desc webrtc.SessionDescription) error {
	err := p.pc.SetLocalDescription(desc)
	if err != nil {
		log.Errorf("SetLocalDescription error: %v", err)
		return err
	}

	return nil
}

// CreateAnswer generates the localDescription
func (p *WebRTCTransport) CreateAnswer() (webrtc.SessionDescription, error) {
	offer, err := p.pc.CreateAnswer(nil)
	if err != nil {
		log.Errorf("CreateAnswer error: %v", err)
		return webrtc.SessionDescription{}, err
	}

	return offer, nil
}

// SetRemoteDescription sets the SessionDescription of the remote peer
func (p *WebRTCTransport) SetRemoteDescription(desc webrtc.SessionDescription) error {
	pd, err := desc.Unmarshal()
	if err != nil {
		log.Errorf("SetRemoteDescription error: %v", err)
		return err
	}
	for _, md := range pd.MediaDescriptions {
		if md.MediaName.Media != mediaNameAudio && md.MediaName.Media != mediaNameVideo {
			continue
		}
		var (
			ext int
			id  string
		)

		for _, att := range md.Attributes {
			if att.Key == sdp.AttrKeyExtMap && strings.HasSuffix(att.Value, sdp.TransportCCURI) {
				ext, _ = strconv.Atoi(att.Value[:1])
				if len(id) > 0 {
					break
				}
			}
			if att.Key == sdp.AttrKeyMsid {
				v := strings.Split(att.Value, " ")
				id = v[len(v)-1]
				if ext != 0 {
					break
				}
			}
		}
		p.router.AddTWCCExt(id, ext)
	}

	err = p.pc.SetRemoteDescription(desc)
	if err != nil {
		log.Errorf("SetRemoteDescription error: %v", err)
		return err
	}

	if len(p.candidates) > 0 {
		for _, candidate := range p.candidates {
			err := p.pc.AddICECandidate(candidate)
			if err != nil {
				log.Errorf("Error adding ice candidate %s", err)
			}
		}
		p.candidates = nil
	}

	parsed := sdp.SessionDescription{}
	if err := parsed.Unmarshal([]byte(desc.SDP)); err == nil {
		for _, md := range parsed.MediaDescriptions {
			if mid, ok := md.Attribute(sdp.AttrKeyMID); ok {
				if p.mids[mid] != nil {
					p.mids[mid].Start()
					// remove mid mapping incase transceiver is reused later
					p.mids[mid] = nil
				}
			}
		}
	}

	return nil
}

// LocalDescription returns the peer connection LocalDescription
func (p *WebRTCTransport) LocalDescription() *webrtc.SessionDescription {
	return p.pc.LocalDescription()
}

// AddICECandidate to peer connection
func (p *WebRTCTransport) AddICECandidate(candidate webrtc.ICECandidateInit) error {
	if p.pc.RemoteDescription() != nil {
		return p.pc.AddICECandidate(candidate)
	}
	p.candidates = append(p.candidates, candidate)
	return nil
}

// OnICECandidate handler
func (p *WebRTCTransport) OnICECandidate(f func(c *webrtc.ICECandidate)) {
	p.pc.OnICECandidate(f)
}

// OnNegotiationNeeded handler
func (p *WebRTCTransport) OnNegotiationNeeded(f func()) {
	p.pc.OnNegotiationNeeded(f)
}

// OnTrack handler
func (p *WebRTCTransport) OnTrack(f func(*webrtc.Track, *webrtc.RTPReceiver)) {
	p.mu.Lock()
	defer p.mu.Unlock()
	p.onTrackHandler = f
}

// OnConnectionStateChange handler
func (p *WebRTCTransport) OnConnectionStateChange(f func(webrtc.PeerConnectionState)) {
	p.pc.OnConnectionStateChange(f)
}

// OnDataChannel handler
func (p *WebRTCTransport) OnDataChannel(f func(*webrtc.DataChannel)) {
	p.pc.OnDataChannel(f)
}

// AddTransceiverFromKind adds RtpTransceiver on WebRTC Transport
func (p *WebRTCTransport) AddTransceiverFromKind(kind webrtc.RTPCodecType, init ...webrtc.RtpTransceiverInit) (*webrtc.RTPTransceiver, error) {
	return p.pc.AddTransceiverFromKind(kind, init...)
}

func (p *WebRTCTransport) SignalingState() webrtc.SignalingState {
	return p.pc.SignalingState()
}

// ID of peer
func (p *WebRTCTransport) ID() string {
	return p.id
}

// GetRouter returns router with mediaSSRC
func (p *WebRTCTransport) GetRouter() Router {
	return p.router
}

func (p *WebRTCTransport) AddSender(streamID string, sender Sender) {
	p.mu.Lock()
	defer p.mu.Unlock()
	if senders, ok := p.senders[streamID]; ok {
		senders = append(senders, sender)
		p.senders[streamID] = senders
	} else {
		p.senders[streamID] = []Sender{sender}
	}
}

func (p *WebRTCTransport) GetSenders(streamID string) []Sender {
	p.mu.RLock()
	defer p.mu.RUnlock()
	return p.senders[streamID]
}

// Close peer
func (p *WebRTCTransport) Close() error {
	p.session.RemoveTransport(p.id)
	p.cancel()
	return p.pc.Close()
}<|MERGE_RESOLUTION|>--- conflicted
+++ resolved
@@ -2,10 +2,7 @@
 
 import (
 	"context"
-<<<<<<< HEAD
 	"strconv"
-=======
->>>>>>> 8d33681a
 	"strings"
 	"sync"
 
@@ -13,11 +10,7 @@
 
 	"github.com/lucsky/cuid"
 	log "github.com/pion/ion-log"
-<<<<<<< HEAD
-=======
 	"github.com/pion/rtcp"
-	"github.com/pion/sdp/v3"
->>>>>>> 8d33681a
 	"github.com/pion/webrtc/v3"
 )
 
@@ -63,12 +56,7 @@
 		pc:      pc,
 		me:      me,
 		session: session,
-<<<<<<< HEAD
 		router:  newRouter(pc, id, cfg.router),
-=======
-		routers: make(map[string]Router),
-		mids:    make(map[string]Sender),
->>>>>>> 8d33681a
 		senders: make(map[string][]Sender),
 	}
 	// Subscribe to existing transports
