package sfu

import (
	"math/rand"
	"runtime"
	"sync"
	"time"

	"github.com/pion/webrtc/v3"

	log "github.com/pion/ion-log"
)

// ICEServerConfig defines parameters for ice servers
type ICEServerConfig struct {
	URLs       []string `mapstructure:"urls"`
	Username   string   `mapstructure:"username"`
	Credential string   `mapstructure:"credential"`
}

type Candidates struct {
	IceLite    bool     `mapstructure:"icelite"`
	NAT1To1IPs []string `mapstructure:"nat1to1"`
}

// WebRTCTransportConfig represents configuration options
type WebRTCTransportConfig struct {
	configuration webrtc.Configuration
	setting       webrtc.SettingEngine
	router        RouterConfig
}

// WebRTCConfig defines parameters for ice
type WebRTCConfig struct {
	ICEPortRange []uint16          `mapstructure:"portrange"`
	ICEServers   []ICEServerConfig `mapstructure:"iceserver"`
	Candidates   Candidates        `mapstructure:"candidates"`
	SDPSemantics string            `mapstructure:"sdpsemantics"`
}

// Config for base SFU
type Config struct {
	SFU struct {
		Ballast int64 `mapstructure:"ballast"`
	} `mapstructure:"sfu"`
	WebRTC WebRTCConfig `mapstructure:"webrtc"`
	Log    log.Config   `mapstructure:"log"`
	Router RouterConfig `mapstructure:"router"`
}

// SFU represents an sfu instance
type SFU struct {
	webrtc   WebRTCTransportConfig
	router   RouterConfig
	mu       sync.RWMutex
	sessions map[string]*Session
}

// NewWebRTCTransportConfig parses our settings and returns a usable WebRTCTransportConfig for creating PeerConnections
func NewWebRTCTransportConfig(c Config) WebRTCTransportConfig {
	se := webrtc.SettingEngine{}

	var icePortStart, icePortEnd uint16

	if len(c.WebRTC.ICEPortRange) == 2 {
		icePortStart = c.WebRTC.ICEPortRange[0]
		icePortEnd = c.WebRTC.ICEPortRange[1]
	}

	if icePortStart != 0 || icePortEnd != 0 {
		if err := se.SetEphemeralUDPPortRange(icePortStart, icePortEnd); err != nil {
			panic(err)
		}
	}

	var iceServers []webrtc.ICEServer
	if c.WebRTC.Candidates.IceLite {
		se.SetLite(c.WebRTC.Candidates.IceLite)
	} else {
		for _, iceServer := range c.WebRTC.ICEServers {
			s := webrtc.ICEServer{
				URLs:       iceServer.URLs,
				Username:   iceServer.Username,
				Credential: iceServer.Credential,
			}
			iceServers = append(iceServers, s)
		}
	}

	sdpsemantics := webrtc.SDPSemanticsUnifiedPlan
	switch c.WebRTC.SDPSemantics {
	case "unified-plan-with-fallback":
		sdpsemantics = webrtc.SDPSemanticsUnifiedPlanWithFallback
	case "plan-b":
		sdpsemantics = webrtc.SDPSemanticsPlanB
	}

	w := WebRTCTransportConfig{
		configuration: webrtc.Configuration{
			ICEServers:   iceServers,
			SDPSemantics: sdpsemantics,
		},
		setting: se,
		router:  c.Router,
	}

	if len(c.WebRTC.Candidates.NAT1To1IPs) > 0 {
		w.setting.SetNAT1To1IPs(c.WebRTC.Candidates.NAT1To1IPs, webrtc.ICECandidateTypeHost)
	}

	return w
}

// NewSFU creates a new sfu instance
func NewSFU(c Config) *SFU {
	// Init random seed
	rand.Seed(time.Now().UnixNano())
	// Init ballast
	ballast := make([]byte, c.SFU.Ballast*1024*1024)

	w := NewWebRTCTransportConfig(c)

	s := &SFU{
		webrtc:   w,
		sessions: make(map[string]*Session),
	}

	runtime.KeepAlive(ballast)
	return s
}

// NewSession creates a new session instance
func (s *SFU) newSession(id string) *Session {
	session := NewSession(id)
	session.OnClose(func() {
		s.mu.Lock()
		defer s.mu.Unlock()
		delete(s.sessions, id)
	})

	s.mu.Lock()
	defer s.mu.Unlock()
	s.sessions[id] = session
	return session
}

// GetSession by id
func (s *SFU) getSession(id string) *Session {
	s.mu.RLock()
	defer s.mu.RUnlock()
	return s.sessions[id]
}

func (s *SFU) NewTransport(sid, pid string) (*Session, *Publisher, *Subscriber, error) {
	session := s.getSession(sid)

	if session == nil {
		session = s.newSession(sid)
	}

<<<<<<< HEAD
	pub, err := NewPublisher(session, pid, s.webrtc)
	if err != nil {
		return nil, nil, nil, err
	}
	sub, err := NewSubscriber(session, pid, s.webrtc)
=======
	sub, err := NewSubscriber(session, pid, me, s.webrtc)
	if err != nil {
		return nil, nil, nil, err
	}

	pub, err := NewPublisher(session, pid, me, s.webrtc)
>>>>>>> 8b90e84c
	if err != nil {
		return nil, nil, nil, err
	}

	return session, pub, sub, nil
}<|MERGE_RESOLUTION|>--- conflicted
+++ resolved
@@ -158,20 +158,11 @@
 		session = s.newSession(sid)
 	}
 
-<<<<<<< HEAD
 	pub, err := NewPublisher(session, pid, s.webrtc)
 	if err != nil {
 		return nil, nil, nil, err
 	}
 	sub, err := NewSubscriber(session, pid, s.webrtc)
-=======
-	sub, err := NewSubscriber(session, pid, me, s.webrtc)
-	if err != nil {
-		return nil, nil, nil, err
-	}
-
-	pub, err := NewPublisher(session, pid, me, s.webrtc)
->>>>>>> 8b90e84c
 	if err != nil {
 		return nil, nil, nil, err
 	}
