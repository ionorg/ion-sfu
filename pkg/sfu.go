--- conflicted
+++ resolved
@@ -1,4 +1,3 @@
-// Package sfu contains the building blocks (configs) of the sfu
 package sfu
 
 import (
@@ -21,31 +20,20 @@
 	Credential string   `mapstructure:"credential"`
 }
 
-// WebRTCConfig defines parameters for ice configuration of your SFU
+// WebRTCConfig defines parameters for ice
 type WebRTCConfig struct {
 	ICEPortRange []uint16          `mapstructure:"portrange"`
 	ICEServers   []ICEServerConfig `mapstructure:"iceserver"`
 	NAT1To1IPs   []string          `mapstructure:"nat1to1"`
 }
 
-// Config for base SFU including WebRTC, Log and Router configurations
+// Config for base SFU
 type Config struct {
 	WebRTC WebRTCConfig `mapstructure:"webrtc"`
 	Log    log.Config   `mapstructure:"log"`
 	Router RouterConfig `mapstructure:"router"`
 }
 
-<<<<<<< HEAD
-// RouterConfig defines router configurations of the SFU
-type RouterConfig struct {
-	REMBFeedback bool                      `mapstructure:"subrembfeedback"`
-	MaxBandwidth uint64                    `mapstructure:"maxbandwidth"`
-	MaxNackTime  int64                     `mapstructure:"maxnacktime"`
-	Video        WebRTCVideoReceiverConfig `mapstructure:"video"`
-}
-
-=======
->>>>>>> 2be39bbd
 // SFU represents an sfu instance
 type SFU struct {
 	ctx      context.Context
@@ -56,9 +44,6 @@
 	sessions map[string]*Session
 }
 
-<<<<<<< HEAD
-// NewSFU creates a new sfu instance using the provided configuration
-=======
 var (
 	rtcpfb = []webrtc.RTCPFeedback{
 		{Type: webrtc.TypeRTCPFBCCM},
@@ -68,7 +53,6 @@
 )
 
 // NewSFU creates a new sfu instance
->>>>>>> 2be39bbd
 func NewSFU(c Config) *SFU {
 	// Init random seed
 	rand.Seed(time.Now().UnixNano())
