package sfu

import (
	"sync"
	"time"

	"github.com/bep/debounce"

	log "github.com/pion/ion-log"

	"github.com/pion/webrtc/v3"
)

type Subscriber struct {
	sync.RWMutex

	id string
	pc *webrtc.PeerConnection
	me *webrtc.MediaEngine

	tracks     map[string][]*DownTrack
	session    *Session
<<<<<<< HEAD
=======
	channels   map[string]*webrtc.DataChannel
	senders    map[string][]Sender
>>>>>>> 50f6f5ef
	candidates []webrtc.ICECandidateInit

	negotiate func()

	closeOnce sync.Once
}

// NewSubscriber creates a new Subscriber
func NewSubscriber(session *Session, id string, cfg WebRTCTransportConfig) (*Subscriber, error) {
	me, err := getSubscriberMediaEngine()
	if err != nil {
		log.Errorf("NewPeer error: %v", err)
		return nil, errPeerConnectionInitFailed
	}
	api := webrtc.NewAPI(webrtc.WithMediaEngine(me), webrtc.WithSettingEngine(cfg.setting))
	pc, err := api.NewPeerConnection(cfg.configuration)

	if err != nil {
		log.Errorf("NewPeer error: %v", err)
		return nil, errPeerConnectionInitFailed
	}

	s := &Subscriber{
<<<<<<< HEAD
		id:      id,
		me:      me,
		pc:      pc,
		session: session,
		tracks:  make(map[string][]*DownTrack),
=======
		id:       id,
		me:       me,
		pc:       pc,
		session:  session,
		channels: make(map[string]*webrtc.DataChannel),
		senders:  make(map[string][]Sender),
>>>>>>> 50f6f5ef
	}

	dc, err := pc.CreateDataChannel(apiChannelLabel, &webrtc.DataChannelInit{})
	if err != nil {
		log.Errorf("DC creation error: %v", err)
		return nil, errPeerConnectionInitFailed
	}
	handleAPICommand(s, dc)

	pc.OnICEConnectionStateChange(func(connectionState webrtc.ICEConnectionState) {
		log.Debugf("ice connection state: %s", connectionState)
		switch connectionState {
		case webrtc.ICEConnectionStateFailed:
			fallthrough
		case webrtc.ICEConnectionStateClosed:
			s.closeOnce.Do(func() {
				log.Debugf("webrtc ice closed for peer: %s", s.id)
				if err := s.Close(); err != nil {
					log.Errorf("webrtc transport close err: %v", err)
				}
			})
		}
	})

	return s, nil
}

func (s *Subscriber) OnNegotiationNeeded(f func()) {
	debounced := debounce.New(250 * time.Millisecond)
	s.negotiate = func() {
		debounced(f)
	}
}

func (s *Subscriber) CreateOffer() (webrtc.SessionDescription, error) {
	offer, err := s.pc.CreateOffer(nil)
	if err != nil {
		return webrtc.SessionDescription{}, err
	}

	err = s.pc.SetLocalDescription(offer)
	if err != nil {
		return webrtc.SessionDescription{}, err
	}

	return offer, nil
}

// OnICECandidate handler
func (s *Subscriber) OnICECandidate(f func(c *webrtc.ICECandidate)) {
	s.pc.OnICECandidate(f)
}

// AddICECandidate to peer connection
func (s *Subscriber) AddICECandidate(candidate webrtc.ICECandidateInit) error {
	if s.pc.RemoteDescription() != nil {
		return s.pc.AddICECandidate(candidate)
	}
	s.candidates = append(s.candidates, candidate)
	return nil
}

func (s *Subscriber) AddDownTrack(streamID string, downTrack *DownTrack) {
	s.Lock()
	defer s.Unlock()
	if senders, ok := s.tracks[streamID]; ok {
		senders = append(senders, downTrack)
		s.tracks[streamID] = senders
	} else {
		s.tracks[streamID] = []*DownTrack{downTrack}
	}
}

func (s *Subscriber) AddDataChannel(label string) (*webrtc.DataChannel, error) {
	s.Lock()
	defer s.Unlock()

	if s.channels[label] != nil {
		return s.channels[label], nil
	}

	dc, err := s.pc.CreateDataChannel(label, &webrtc.DataChannelInit{})
	if err != nil {
		log.Errorf("dc creation error: %v", err)
		return nil, errCreatingDataChannel
	}

	s.channels[label] = dc

	return dc, nil
}

// SetRemoteDescription sets the SessionDescription of the remote peer
func (s *Subscriber) SetRemoteDescription(desc webrtc.SessionDescription) error {
	if err := s.pc.SetRemoteDescription(desc); err != nil {
		log.Errorf("SetRemoteDescription error: %v", err)
		return err
	}

	for _, c := range s.candidates {
		s.pc.AddICECandidate(c)
	}
	s.candidates = nil

	return nil
}

func (s *Subscriber) GetDownTracks(streamID string) []*DownTrack {
	s.RLock()
	defer s.RUnlock()
	return s.tracks[streamID]
}

// Close peer
func (s *Subscriber) Close() error {
	return s.pc.Close()
}<|MERGE_RESOLUTION|>--- conflicted
+++ resolved
@@ -5,9 +5,7 @@
 	"time"
 
 	"github.com/bep/debounce"
-
 	log "github.com/pion/ion-log"
-
 	"github.com/pion/webrtc/v3"
 )
 
@@ -20,11 +18,7 @@
 
 	tracks     map[string][]*DownTrack
 	session    *Session
-<<<<<<< HEAD
-=======
 	channels   map[string]*webrtc.DataChannel
-	senders    map[string][]Sender
->>>>>>> 50f6f5ef
 	candidates []webrtc.ICECandidateInit
 
 	negotiate func()
@@ -48,20 +42,12 @@
 	}
 
 	s := &Subscriber{
-<<<<<<< HEAD
-		id:      id,
-		me:      me,
-		pc:      pc,
-		session: session,
-		tracks:  make(map[string][]*DownTrack),
-=======
 		id:       id,
 		me:       me,
 		pc:       pc,
 		session:  session,
+		tracks:   make(map[string][]*DownTrack),
 		channels: make(map[string]*webrtc.DataChannel),
-		senders:  make(map[string][]Sender),
->>>>>>> 50f6f5ef
 	}
 
 	dc, err := pc.CreateDataChannel(apiChannelLabel, &webrtc.DataChannelInit{})
