package sfu

import (
	"math/rand"
	"os"
	"runtime"
	"sync"
	"time"

	"github.com/go-logr/logr"
	"github.com/pion/ice/v2"
	"github.com/pion/ion-sfu/pkg/buffer"
	"github.com/pion/ion-sfu/pkg/stats"
	"github.com/pion/turn/v2"
	"github.com/pion/webrtc/v3"
)

var defaultLogger, debugLogger logr.Logger

// ICEServerConfig defines parameters for ice servers
type ICEServerConfig struct {
	URLs       []string `mapstructure:"urls"`
	Username   string   `mapstructure:"username"`
	Credential string   `mapstructure:"credential"`
}

type Candidates struct {
	IceLite    bool     `mapstructure:"icelite"`
	NAT1To1IPs []string `mapstructure:"nat1to1"`
}

// WebRTCTransportConfig represents configuration options
type WebRTCTransportConfig struct {
	configuration webrtc.Configuration
	setting       webrtc.SettingEngine
	router        RouterConfig
}

// WebRTCConfig defines parameters for ice
type WebRTCConfig struct {
	ICEPortRange []uint16          `mapstructure:"portrange"`
	ICEServers   []ICEServerConfig `mapstructure:"iceserver"`
	Candidates   Candidates        `mapstructure:"candidates"`
	SDPSemantics string            `mapstructure:"sdpsemantics"`
	MDNS         bool              `mapstructure:"mdns"`
}

// Config for base SFU
type Config struct {
	SFU struct {
		Ballast   int64 `mapstructure:"ballast"`
		WithStats bool  `mapstructure:"withstats"`
	} `mapstructure:"sfu"`
<<<<<<< HEAD
	WebRTC WebRTCConfig `mapstructure:"webrtc"`
	Logger logr.Logger
	Router RouterConfig `mapstructure:"router"`
	Turn   TurnConfig   `mapstructure:"turn"`
=======
	WebRTC        WebRTCConfig `mapstructure:"webrtc"`
	Log           log.Config   `mapstructure:"log"`
	Router        RouterConfig `mapstructure:"router"`
	Turn          TurnConfig   `mapstructure:"turn"`
	BufferFactory *buffer.Factory
>>>>>>> f6149bf0
}

var (
	packetFactory *sync.Pool
)

// SFU represents an sfu instance
type SFU struct {
	sync.RWMutex
<<<<<<< HEAD
	webrtc       WebRTCTransportConfig
	turn         *turn.Server
	sessions     map[string]*Session
	datachannels []*Datachannel
	withStats    bool
	Logger       logr.Logger
=======
	webrtc        WebRTCTransportConfig
	turn          *turn.Server
	sessions      map[string]*Session
	datachannels  []*Datachannel
	bufferFactory *buffer.Factory
	withStats     bool
>>>>>>> f6149bf0
}

// NewWebRTCTransportConfig parses our settings and returns a usable WebRTCTransportConfig for creating PeerConnections
func NewWebRTCTransportConfig(c Config) WebRTCTransportConfig {
	se := webrtc.SettingEngine{}
	se.DisableMediaEngineCopy(true)

	var icePortStart, icePortEnd uint16

	if c.Turn.Enabled {
		icePortStart = sfuMinPort
		icePortEnd = sfuMaxPort
	} else if len(c.WebRTC.ICEPortRange) == 2 {
		icePortStart = c.WebRTC.ICEPortRange[0]
		icePortEnd = c.WebRTC.ICEPortRange[1]
	}

	if icePortStart != 0 || icePortEnd != 0 {
		if err := se.SetEphemeralUDPPortRange(icePortStart, icePortEnd); err != nil {
			panic(err)
		}
	}

	var iceServers []webrtc.ICEServer
	if c.WebRTC.Candidates.IceLite {
		se.SetLite(c.WebRTC.Candidates.IceLite)
	} else {
		for _, iceServer := range c.WebRTC.ICEServers {
			s := webrtc.ICEServer{
				URLs:       iceServer.URLs,
				Username:   iceServer.Username,
				Credential: iceServer.Credential,
			}
			iceServers = append(iceServers, s)
		}
	}

	se.BufferFactory = c.BufferFactory.GetOrNew

	sdpSemantics := webrtc.SDPSemanticsUnifiedPlan
	switch c.WebRTC.SDPSemantics {
	case "unified-plan-with-fallback":
		sdpSemantics = webrtc.SDPSemanticsUnifiedPlanWithFallback
	case "plan-b":
		sdpSemantics = webrtc.SDPSemanticsPlanB
	}

	w := WebRTCTransportConfig{
		configuration: webrtc.Configuration{
			ICEServers:   iceServers,
			SDPSemantics: sdpSemantics,
		},
		setting: se,
		router:  c.Router,
	}

	if len(c.WebRTC.Candidates.NAT1To1IPs) > 0 {
		w.setting.SetNAT1To1IPs(c.WebRTC.Candidates.NAT1To1IPs, webrtc.ICECandidateTypeHost)
	}

	if !c.WebRTC.MDNS {
		w.setting.SetICEMulticastDNSMode(ice.MulticastDNSModeDisabled)
	}

	if c.SFU.WithStats {
		w.router.WithStats = true
		stats.InitStats()
	}

	return w
}

func init() {
	// Init packet factory
	packetFactory = &sync.Pool{
		New: func() interface{} {
			return make([]byte, 1460)
		},
	}
}

// NewSFU creates a new sfu instance
func NewSFU(c Config) *SFU {
	// Init loggers
	if c.Logger == nil {
		println("Please pass logr instance implementation in SFU Config. You can use https://github.com/pion/ion-sfu/blob/5e6f7a3f58f0411d65ef4b31e8b6d58b6afd16da/pkg/logger/zerologr.go")
		os.Exit(1)
	}
	defaultLogger = c.Logger
	debugLogger = c.Logger.V(1)

	// Init random seed
	rand.Seed(time.Now().UnixNano())
	// Init ballast
	ballast := make([]byte, c.SFU.Ballast*1024*1024)

	if c.BufferFactory == nil {
		c.BufferFactory = buffer.NewBufferFactory(c.Router.MaxPacketTrack)
	}

	w := NewWebRTCTransportConfig(c)

	sfu := &SFU{
		webrtc:        w,
		sessions:      make(map[string]*Session),
		withStats:     c.Router.WithStats,
		bufferFactory: c.BufferFactory,
	}

	if c.Turn.Enabled {
		ts, err := InitTurnServer(c.Turn, nil)
		if err != nil {
			defaultLogger.Error(err, "Could not init turn server err")
			os.Exit(1)
		}
		sfu.turn = ts
	}

	runtime.KeepAlive(ballast)
	return sfu
}

// NewSession creates a new session instance
func (s *SFU) newSession(id string) *Session {
	session := NewSession(id, s.bufferFactory, s.datachannels, s.webrtc)

	session.OnClose(func() {
		s.Lock()
		delete(s.sessions, id)
		s.Unlock()

		if s.withStats {
			stats.Sessions.Dec()
		}
	})

	s.Lock()
	s.sessions[id] = session
	s.Unlock()

	if s.withStats {
		stats.Sessions.Inc()
	}

	return session
}

// GetSession by id
func (s *SFU) getSession(id string) *Session {
	s.RLock()
	defer s.RUnlock()
	return s.sessions[id]
}

func (s *SFU) GetSession(sid string) (*Session, WebRTCTransportConfig) {
	session := s.getSession(sid)
	if session == nil {
		session = s.newSession(sid)
	}
	return session, s.webrtc
}

func (s *SFU) NewDatachannel(label string) *Datachannel {
	dc := &Datachannel{Label: label}
	s.datachannels = append(s.datachannels, dc)
	return dc
}

// GetSessions return all sessions
func (s *SFU) GetSessions() map[string]*Session {
	s.RLock()
	defer s.RUnlock()
	return s.sessions
}<|MERGE_RESOLUTION|>--- conflicted
+++ resolved
@@ -51,18 +51,11 @@
 		Ballast   int64 `mapstructure:"ballast"`
 		WithStats bool  `mapstructure:"withstats"`
 	} `mapstructure:"sfu"`
-<<<<<<< HEAD
-	WebRTC WebRTCConfig `mapstructure:"webrtc"`
-	Logger logr.Logger
-	Router RouterConfig `mapstructure:"router"`
-	Turn   TurnConfig   `mapstructure:"turn"`
-=======
 	WebRTC        WebRTCConfig `mapstructure:"webrtc"`
-	Log           log.Config   `mapstructure:"log"`
+	Logger        logr.Logger
 	Router        RouterConfig `mapstructure:"router"`
 	Turn          TurnConfig   `mapstructure:"turn"`
 	BufferFactory *buffer.Factory
->>>>>>> f6149bf0
 }
 
 var (
@@ -72,21 +65,13 @@
 // SFU represents an sfu instance
 type SFU struct {
 	sync.RWMutex
-<<<<<<< HEAD
-	webrtc       WebRTCTransportConfig
-	turn         *turn.Server
-	sessions     map[string]*Session
-	datachannels []*Datachannel
-	withStats    bool
-	Logger       logr.Logger
-=======
 	webrtc        WebRTCTransportConfig
 	turn          *turn.Server
 	sessions      map[string]*Session
 	datachannels  []*Datachannel
 	bufferFactory *buffer.Factory
 	withStats     bool
->>>>>>> f6149bf0
+	Logger        logr.Logger
 }
 
 // NewWebRTCTransportConfig parses our settings and returns a usable WebRTCTransportConfig for creating PeerConnections
