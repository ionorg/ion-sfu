--- conflicted
+++ resolved
@@ -83,15 +83,9 @@
 	} else {
 		step = n.step - int(n.headSN-offSn)
 		if step < 0 {
-<<<<<<< HEAD
-			if step*-1 >= maxPacketMetaHistory {
+			if step*-1 >= n.max {
 				defaultLogger.Info("Old packet received, can not be sequenced", "head", sn, "received", offSn)
-				return packetMeta{}
-=======
-			if step*-1 >= n.max {
-				log.Warnf("old packet received, can not be sequenced, head: %d received: %d", sn, offSn)
 				return nil
->>>>>>> f6149bf0
 			}
 			step = n.max + step
 		}
