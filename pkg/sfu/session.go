package sfu

import (
	"context"
	"encoding/json"
	"sync"
	"time"

	"github.com/pion/ion-sfu/pkg/buffer"
	"github.com/pion/webrtc/v3"
)

// Session represents a set of peers. Transports inside a session
// are automatically subscribed to each other.
type Session struct {
	id             string
	mu             sync.RWMutex
	peers          map[string]*Peer
	closed         atomicBool
	fanOutDCs      []string
	datachannels   []*Datachannel
	audioObserver  *audioLevel
	bufferFactory  *buffer.Factory
	onCloseHandler func()
}

// NewSession creates a new session
func NewSession(id string, bf *buffer.Factory, dcs []*Datachannel, cfg WebRTCTransportConfig) *Session {
	s := &Session{
		id:            id,
		peers:         make(map[string]*Peer),
		datachannels:  dcs,
		bufferFactory: bf,
		audioObserver: newAudioLevel(cfg.router.AudioLevelThreshold, cfg.router.AudioLevelInterval, cfg.router.AudioLevelFilter),
	}
	go s.audioLevelObserver(cfg.router.AudioLevelInterval)
	return s

}

<<<<<<< HEAD
func (s *Session) AddDataChannel(dc *Datachannel) {
	s.mu.Lock()
	s.datachannels = append(s.datachannels, dc)
	s.mu.Unlock()
=======
// ID return session id
func (s *Session) ID() string {
	return s.id
>>>>>>> 97b29444
}

// AddPublisher adds a transport to the session
func (s *Session) AddPeer(peer *Peer) {
	s.mu.Lock()
	s.peers[peer.id] = peer
	s.mu.Unlock()
}

// RemovePeer removes a transport from the session
func (s *Session) RemovePeer(pid string) {
	s.mu.Lock()
	Logger.V(0).Info("RemovePeer from session", "peer_id", pid, "session_id", s.id)
	delete(s.peers, pid)
	s.mu.Unlock()

	// Close session if no peers
	if len(s.peers) == 0 && s.onCloseHandler != nil && !s.closed.get() {
		s.closed.set(true)
		s.onCloseHandler()
	}
}

func (s *Session) AddDatachannel(owner string, dc *webrtc.DataChannel) {
	label := dc.Label()

	s.mu.Lock()
	s.fanOutDCs = append(s.fanOutDCs, label)
	s.peers[owner].subscriber.channels[label] = dc
	peers := make([]*Peer, 0, len(s.peers))
	for _, p := range s.peers {
		if p.id == owner || p.subscriber == nil {
			continue
		}
		peers = append(peers, p)
	}
	s.mu.Unlock()

	dc.OnMessage(func(msg webrtc.DataChannelMessage) {
		s.onMessage(owner, label, msg)
	})

	for _, p := range peers {
		n, err := p.subscriber.AddDataChannel(label)

		if err != nil {
			Logger.Error(err, "error adding datachannel")
			continue
		}

		pid := p.id
		n.OnMessage(func(msg webrtc.DataChannelMessage) {
			s.onMessage(pid, label, msg)
		})

		p.subscriber.negotiate()
	}
}

// Publish will add a Sender to all peers in current Session from given
// Receiver
func (s *Session) Publish(router Router, r Receiver) {
	peers := s.Peers()

	for _, p := range peers {
		// Don't sub to self
		if router.ID() == p.id || p.subscriber == nil {
			continue
		}

		Logger.V(0).Info("Publishing track to peer", "peer_id", p.id)

		if err := router.AddDownTracks(p.subscriber, r); err != nil {
			Logger.Error(err, "Error subscribing transport to router")
			continue
		}
	}
}

// Subscribe will create a Sender for every other Receiver in the session
func (s *Session) Subscribe(peer *Peer) {
	s.mu.RLock()
	fdc := make([]string, len(s.fanOutDCs))
	copy(fdc, s.fanOutDCs)
	peers := make([]*Peer, 0, len(s.peers))
	for _, p := range s.peers {
		if p == peer || p.publisher == nil {
			continue
		}
		peers = append(peers, p)
	}
	s.mu.RUnlock()

	// Subscribe to fan out datachannels
	for _, label := range fdc {
		n, err := peer.subscriber.AddDataChannel(label)
		if err != nil {
			Logger.Error(err, "error adding datachannel")
			continue
		}
		l := label
		n.OnMessage(func(msg webrtc.DataChannelMessage) {
			s.onMessage(peer.id, l, msg)
		})
	}

	// Subscribe to publisher streams
	for _, p := range peers {
		err := p.publisher.GetRouter().AddDownTracks(peer.subscriber, nil)
		if err != nil {
			Logger.Error(err, "Subscribing to router err")
			continue
		}
	}

	peer.subscriber.negotiate()
}

// BufferFactory returns current session buffer factory
func (s *Session) BufferFactory() *buffer.Factory {
	return s.bufferFactory
}

// Transports returns peers in this session
func (s *Session) Peers() []*Peer {
	s.mu.RLock()
	defer s.mu.RUnlock()
	p := make([]*Peer, 0, len(s.peers))
	for _, peer := range s.peers {
		p = append(p, peer)
	}
	return p
}

// OnClose is called when the session is closed
func (s *Session) OnClose(f func()) {
	s.onCloseHandler = f
}

func (s *Session) setRelayedDatachannel(peerID string, datachannel *webrtc.DataChannel) {
	label := datachannel.Label()
	for _, dc := range s.datachannels {
		dc := dc
		if dc.Label == label {
			mws := newDCChain(dc.middlewares)
			p := mws.Process(ProcessFunc(func(ctx context.Context, args ProcessArgs) {
				if dc.onMessage != nil {
					dc.onMessage(ctx, args, s.getDataChannels(peerID, dc.Label))
				}
			}))
			s.mu.RLock()
			peer := s.peers[peerID]
			s.mu.RUnlock()
			datachannel.OnMessage(func(msg webrtc.DataChannelMessage) {
				p.Process(context.Background(), ProcessArgs{
					Peer:        peer,
					Message:     msg,
					DataChannel: datachannel,
				})
			})
		}
		return
	}

	datachannel.OnMessage(func(msg webrtc.DataChannelMessage) {
		s.onMessage(peerID, label, msg)
	})
}

func (s *Session) audioLevelObserver(audioLevelInterval int) {
	if audioLevelInterval <= 50 {
		Logger.V(0).Info("Values near/under 20ms may return unexpected values")
	}
	if audioLevelInterval == 0 {
		audioLevelInterval = 1000
	}
	for {
		time.Sleep(time.Duration(audioLevelInterval) * time.Millisecond)
		if s.closed.get() {
			return
		}
		levels := s.audioObserver.calc()

		if levels == nil {
			continue
		}

		l, err := json.Marshal(&levels)
		if err != nil {
			Logger.Error(err, "Marshaling audio levels err")
			continue
		}

		sl := string(l)
		dcs := s.getDataChannels("", APIChannelLabel)

		for _, ch := range dcs {
			if err = ch.SendText(sl); err != nil {
				Logger.Error(err, "Sending audio levels err")
			}
		}
	}
}

func (s *Session) onMessage(origin, label string, msg webrtc.DataChannelMessage) {
	dcs := s.getDataChannels(origin, label)
	for _, dc := range dcs {
		if msg.IsString {
			if err := dc.SendText(string(msg.Data)); err != nil {
				Logger.Error(err, "Sending dc message err")
			}
		} else {
			if err := dc.Send(msg.Data); err != nil {
				Logger.Error(err, "Sending dc message err")
			}
		}
	}
}

func (s *Session) getDataChannels(origin, label string) (dcs []*webrtc.DataChannel) {
	s.mu.RLock()
	defer s.mu.RUnlock()
	for pid, p := range s.peers {
		if origin == pid {
			continue
		}

		if dc, ok := p.subscriber.channels[label]; ok && dc.ReadyState() == webrtc.DataChannelStateOpen {
			dcs = append(dcs, dc)
		}
	}
	return
}

func (s *Session) getDataChannelLabels() []string {
	s.mu.RLock()
	defer s.mu.RUnlock()
	res := make([]string, 0, len(s.datachannels)+len(s.fanOutDCs))
	copy(res, s.fanOutDCs)
	for _, dc := range s.datachannels {
		res = append(res, dc.Label)
	}
	return res
}<|MERGE_RESOLUTION|>--- conflicted
+++ resolved
@@ -38,16 +38,15 @@
 
 }
 
-<<<<<<< HEAD
 func (s *Session) AddDataChannel(dc *Datachannel) {
 	s.mu.Lock()
 	s.datachannels = append(s.datachannels, dc)
 	s.mu.Unlock()
-=======
+}
+
 // ID return session id
 func (s *Session) ID() string {
 	return s.id
->>>>>>> 97b29444
 }
 
 // AddPublisher adds a transport to the session
