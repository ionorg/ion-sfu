package sfu

import (
	"sync"
	"testing"
	"time"

<<<<<<< HEAD
	log "github.com/pion/ion-sfu/pkg/logger"
=======
	"github.com/lucsky/cuid"

	log "github.com/pion/ion-log"
>>>>>>> f6149bf0
	"github.com/pion/webrtc/v3"
	med "github.com/pion/webrtc/v3/pkg/media"
	"github.com/stretchr/testify/assert"
)

// Init test helpers

func signalPair(pcOffer *webrtc.PeerConnection, pcAnswer *webrtc.PeerConnection) error {
	offer, err := pcOffer.CreateOffer(nil)
	if err != nil {
		return err
	}
	gatherComplete := webrtc.GatheringCompletePromise(pcOffer)
	if err = pcOffer.SetLocalDescription(offer); err != nil {
		return err
	}
	<-gatherComplete
	if err = pcAnswer.SetRemoteDescription(*pcOffer.LocalDescription()); err != nil {
		return err
	}

	answer, err := pcAnswer.CreateAnswer(nil)
	if err != nil {
		return err
	}
	if err = pcAnswer.SetLocalDescription(answer); err != nil {
		return err
	}
	return pcOffer.SetRemoteDescription(*pcAnswer.LocalDescription())
}

func sendRTPUntilDone(start, done <-chan struct{}, t *testing.T, track *webrtc.TrackLocalStaticSample) {
	<-start
	for {
		select {
		case <-time.After(20 * time.Millisecond):
			assert.NoError(t, track.WriteSample(med.Sample{Data: []byte{0x0, 0xff, 0xff, 0xff, 0xff}, Duration: time.Second}))
		case <-done:
			return
		}
	}
}

// newPair creates two new peer connections (an offerer and an answerer) using
// the api.
func newPair(cfg webrtc.Configuration, api *webrtc.API) (pcOffer *webrtc.PeerConnection, pcAnswer *webrtc.PeerConnection, err error) {
	pca, err := api.NewPeerConnection(cfg)
	if err != nil {
		return nil, nil, err
	}

	pcb, err := api.NewPeerConnection(cfg)
	if err != nil {
		return nil, nil, err
	}

	return pca, pcb, nil
}

type media struct {
	kind string
	id   string
	tid  string
}

type action struct {
	id    string
	kind  string
	sleep time.Duration
	media []media
}

type peer struct {
	id        string
	mu        sync.Mutex
	local     *Peer
	remotePub *webrtc.PeerConnection
	remoteSub *webrtc.PeerConnection
	subs      sync.WaitGroup
	pubs      []*sender
}

type step struct {
	actions []*action
}

type sender struct {
	transceiver *webrtc.RTPTransceiver
	start       chan struct{}
}

func addMedia(done <-chan struct{}, t *testing.T, pc *webrtc.PeerConnection, media []media) []*sender {
	var senders []*sender
	for _, media := range media {
		var track *webrtc.TrackLocalStaticSample
		var err error

		start := make(chan struct{})

		switch media.kind {
		case "audio":
			track, err = webrtc.NewTrackLocalStaticSample(webrtc.RTPCodecCapability{MimeType: "audio/opus"}, media.tid, media.id)
			assert.NoError(t, err)
			transceiver, err := pc.AddTransceiverFromTrack(track, webrtc.RTPTransceiverInit{
				Direction: webrtc.RTPTransceiverDirectionSendonly,
			})
			assert.NoError(t, err)
			senders = append(senders, &sender{transceiver: transceiver, start: start})
		case "video":
			track, err = webrtc.NewTrackLocalStaticSample(webrtc.RTPCodecCapability{MimeType: "video/vp8"}, media.tid, media.id)
			assert.NoError(t, err)
			transceiver, err := pc.AddTransceiverFromTrack(track, webrtc.RTPTransceiverInit{
				Direction: webrtc.RTPTransceiverDirectionSendonly,
			})
			assert.NoError(t, err)
			senders = append(senders, &sender{transceiver: transceiver, start: start})
		}

		go sendRTPUntilDone(start, done, t, track)
	}
	return senders
}

func TestSFU_SessionScenarios(t *testing.T) {
<<<<<<< HEAD
	log.SetGlobalOptions(log.GlobalConfig{V: 2}) // 2 - TRACE
	sfu := NewSFU(
		Config{
			Logger: log.New(),
		},
	)
=======
	fixByFile := []string{"asm_amd64.s", "proc.go", "icegatherer.go", "jsonrpc2"}
	fixByFunc := []string{"Handle"}
	log.Init("trace", fixByFile, fixByFunc)
	sfu := NewSFU(Config{Log: log.Config{Level: "trace"}, Router: RouterConfig{MaxPacketTrack: 200}})
>>>>>>> f6149bf0
	sfu.NewDatachannel(APIChannelLabel)
	tests := []struct {
		name  string
		steps []step
	}{
		{
			name: "Sequential join",
			steps: []step{
				{
					actions: []*action{{
						id:   "remote1",
						kind: "join",
					}},
				},
				{
					actions: []*action{{
						id:   "remote1",
						kind: "publish",
						media: []media{
							{kind: "audio", id: "stream1", tid: "audio"},
							{kind: "video", id: "stream1", tid: "video"},
						},
					}},
				},
				{
					actions: []*action{{
						id:   "remote2",
						kind: "join",
					}},
				},
				{
					actions: []*action{{
						id:   "remote2",
						kind: "publish",
						media: []media{
							{kind: "audio", id: "stream2", tid: "audio"},
							{kind: "video", id: "stream2", tid: "video"},
						},
					}},
				},
			},
		},
		{
			name: "Concurrent join + publish",
			steps: []step{
				{
					actions: []*action{{
						id:   "remote1",
						kind: "join",
					}, {
						id:   "remote2",
						kind: "join",
					}, {
						id:   "remote3",
						kind: "join",
					}},
				},
				{
					actions: []*action{{
						id:   "remote1",
						kind: "publish",
						media: []media{
							{kind: "audio", id: "stream1", tid: "audio"},
							{kind: "video", id: "stream1", tid: "video"},
						},
					}, {
						id:   "remote2",
						kind: "publish",
						media: []media{
							{kind: "audio", id: "stream2", tid: "audio"},
							{kind: "video", id: "stream2", tid: "video"},
						},
					}, {
						id:   "remote3",
						kind: "publish",
						media: []media{
							{kind: "audio", id: "stream3", tid: "audio"},
							{kind: "video", id: "stream3", tid: "video"},
						},
					}},
				},
			},
		},
		{
			name: "Multiple stream publish",
			steps: []step{
				{
					actions: []*action{{
						id:   "remote1",
						kind: "join",
					}, {
						id:   "remote2",
						kind: "join",
					}},
				},
				{
					actions: []*action{{
						id:   "remote1",
						kind: "publish",
						media: []media{
							{kind: "audio", id: "stream1", tid: "audio1"},
							{kind: "video", id: "stream1", tid: "video1"},
						},
					}},
				}, {
					actions: []*action{{
						id:   "remote2",
						kind: "publish",
						media: []media{
							{kind: "audio", id: "stream2", tid: "audio2"},
							{kind: "video", id: "stream2", tid: "video2"},
						},
					}},
				},
				{
					actions: []*action{{
						id:   "remote1",
						kind: "unpublish",
						media: []media{
							{kind: "audio", id: "stream3", tid: "audio3"},
							{kind: "video", id: "stream3", tid: "video3"},
						},
					}},
				},
				{
					actions: []*action{{
						id:   "remote2",
						kind: "unpublish",
						media: []media{
							{kind: "audio", id: "stream1", tid: "audio1"},
							{kind: "video", id: "stream1", tid: "video1"},
						},
					}},
				},
			},
		},
	}

	for _, tt := range tests {
		tt := tt
		t.Run(tt.name, func(t *testing.T) {
			testDone := atomicBool(0)
			var mu sync.RWMutex
			done := make(chan struct{})
			peers := make(map[string]*peer)

			for _, step := range tt.steps {
				for _, action := range step.actions {
					func() {
						switch action.kind {
						case "join":
							me := webrtc.MediaEngine{}
							err := me.RegisterDefaultCodecs()
							assert.NoError(t, err)
							api := webrtc.NewAPI(webrtc.WithMediaEngine(&me))
							pub, err := api.NewPeerConnection(webrtc.Configuration{})
							assert.NoError(t, err)
							sub, err := api.NewPeerConnection(webrtc.Configuration{})
							assert.NoError(t, err)
							local := NewPeer(sfu)
							_, err = pub.CreateDataChannel("ion-sfu", nil)
							p := &peer{id: action.id, remotePub: pub, remoteSub: sub, local: local}
							sub.OnTrack(func(track *webrtc.TrackRemote, recv *webrtc.RTPReceiver) {
								mu.Lock()
								p.subs.Done()
								mu.Unlock()
							})

							mu.Lock()
							for id, existing := range peers {
								if id != action.id {
									p.subs.Add(len(existing.pubs))
								}
							}
							peers[action.id] = p
							mu.Unlock()

							p.mu.Lock()
							p.remotePub.OnNegotiationNeeded(func() {
								p.mu.Lock()
								defer p.mu.Unlock()
								o, err := p.remotePub.CreateOffer(nil)
								assert.NoError(t, err)
								err = p.remotePub.SetLocalDescription(o)
								assert.NoError(t, err)
								a, err := p.local.Answer(o)
								assert.NoError(t, err)
								err = p.remotePub.SetRemoteDescription(*a)
								assert.NoError(t, err)
								for _, pub := range p.pubs {
									if pub.start != nil {
										close(pub.start)
										pub.start = nil
									}
								}
							})

							p.local.OnIceCandidate = func(init *webrtc.ICECandidateInit, i int) {
								switch i {
								case subscriber:
									p.remoteSub.AddICECandidate(*init)
								case publisher:
									p.remotePub.AddICECandidate(*init)
								}
							}

							p.local.OnOffer = func(o *webrtc.SessionDescription) {
								if testDone.get() {
									return
								}
								p.mu.Lock()
								defer p.mu.Unlock()
								err := p.remoteSub.SetRemoteDescription(*o)
								assert.NoError(t, err)
								a, err := p.remoteSub.CreateAnswer(nil)
								assert.NoError(t, err)
								err = p.remoteSub.SetLocalDescription(a)
								assert.NoError(t, err)
								go func() {
									if testDone.get() {
										return
									}
									err = p.local.SetRemoteDescription(a)
									assert.NoError(t, err)
								}()
							}

							offer, err := p.remotePub.CreateOffer(nil)
							assert.NoError(t, err)
							gatherComplete := webrtc.GatheringCompletePromise(p.remotePub)
							err = p.remotePub.SetLocalDescription(offer)
							assert.NoError(t, err)
							<-gatherComplete
							err = p.local.Join("test sid", cuid.New())
							assert.NoError(t, err)
							answer, err := p.local.Answer(*p.remotePub.LocalDescription())
							err = p.remotePub.SetRemoteDescription(*answer)
							assert.NoError(t, err)
							p.mu.Unlock()

						case "publish":
							mu.Lock()
							peer := peers[action.id]
							peer.mu.Lock()
							// all other peers should get sub'd
							for id, p := range peers {
								if id != peer.id {
									p.subs.Add(len(action.media))
								}
							}

							peer.pubs = append(peer.pubs, addMedia(done, t, peer.remotePub, action.media)...)
							peer.mu.Unlock()
							mu.Unlock()

						case "unpublish":
							mu.Lock()
							peer := peers[action.id]
							peer.mu.Lock()
							for _, media := range action.media {
								for _, pub := range peer.pubs {
									if pub.transceiver != nil && pub.transceiver.Sender().Track().ID() == media.tid {
										peer.remotePub.RemoveTrack(pub.transceiver.Sender())
										pub.transceiver = nil
									}
								}
							}
							peer.mu.Unlock()
							mu.Unlock()
						}
					}()
					time.Sleep(1 * time.Second)
				}
			}

			for _, p := range peers {
				p.subs.Wait()
			}
			testDone.set(true)
			close(done)

			for _, p := range peers {
				p.mu.Lock()
				p.remotePub.Close()
				p.remoteSub.Close()
				p.local.Close()
				p.mu.Unlock()
			}
		})
	}
}<|MERGE_RESOLUTION|>--- conflicted
+++ resolved
@@ -5,13 +5,9 @@
 	"testing"
 	"time"
 
-<<<<<<< HEAD
+	"github.com/lucsky/cuid"
+
 	log "github.com/pion/ion-sfu/pkg/logger"
-=======
-	"github.com/lucsky/cuid"
-
-	log "github.com/pion/ion-log"
->>>>>>> f6149bf0
 	"github.com/pion/webrtc/v3"
 	med "github.com/pion/webrtc/v3/pkg/media"
 	"github.com/stretchr/testify/assert"
@@ -136,19 +132,13 @@
 }
 
 func TestSFU_SessionScenarios(t *testing.T) {
-<<<<<<< HEAD
 	log.SetGlobalOptions(log.GlobalConfig{V: 2}) // 2 - TRACE
 	sfu := NewSFU(
 		Config{
 			Logger: log.New(),
+			Router: RouterConfig{MaxPacketTrack: 200},
 		},
 	)
-=======
-	fixByFile := []string{"asm_amd64.s", "proc.go", "icegatherer.go", "jsonrpc2"}
-	fixByFunc := []string{"Handle"}
-	log.Init("trace", fixByFile, fixByFunc)
-	sfu := NewSFU(Config{Log: log.Config{Level: "trace"}, Router: RouterConfig{MaxPacketTrack: 200}})
->>>>>>> f6149bf0
 	sfu.NewDatachannel(APIChannelLabel)
 	tests := []struct {
 		name  string
