--- conflicted
+++ resolved
@@ -83,11 +83,7 @@
 	mws := newDCChain(dc.middlewares)
 	p := mws.Process(ProcessFunc(func(ctx context.Context, args ProcessArgs) {
 		if dc.onMessage != nil {
-<<<<<<< HEAD
 			dc.onMessage(ctx, args)
-=======
-			dc.onMessage(ctx, args, peer.session.getDataChannels(peer.id, dc.Label))
->>>>>>> 7925192a
 		}
 	}))
 	ndc.OnMessage(func(msg webrtc.DataChannelMessage) {
