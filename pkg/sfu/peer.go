--- conflicted
+++ resolved
@@ -56,7 +56,6 @@
 	}
 }
 
-<<<<<<< HEAD
 // ID returns the peers unique id.
 func (p *Peer) ID() string {
 	return p.id
@@ -66,12 +65,8 @@
 	return p.subscriber.channels[label]
 }
 
-// Join initializes this peer for a given sessionID (takes an SDPOffer)
-func (p *Peer) Join(sid string, sdp webrtc.SessionDescription) (*webrtc.SessionDescription, error) {
-=======
 // Join initializes this peer for a given sessionID
 func (p *Peer) Join(sid string) error {
->>>>>>> 116cc2c0
 	if p.publisher != nil {
 		log.Debugf("peer already exists")
 		return ErrTransportExists
